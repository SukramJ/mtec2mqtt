#!/usr/bin/env python3
"""
Modbus API for M-TEC Energybutler
(c) 2023 by Christian Rödel 
"""
from config import cfg, register_map
from pymodbus.client import ModbusTcpClient
from pymodbus.payload import BinaryPayloadDecoder
from pymodbus.constants import Endian
from pymodbus.framer import Framer
import logging

#=====================================================
class MTECmodbusAPI:
  #-------------------------------------------------
  def __init__( self ):
    self.modbus_client = None
    self.slave = 0
    logging.debug("API initialized")

  def __del__(self):
    self.disconnect()

  #-------------------------------------------------
  # Connect to Modbus server
  def connect( self, ip_addr, port, slave ):
    self.slave = slave
    
    framer = cfg.get("MODBUS_FRAMER", "rtu")
    logging.debug("Connecting to server {}:{} (framer={})".format(ip_addr, port, framer))
    self.modbus_client = ModbusTcpClient(ip_addr, port, framer=Framer(framer), timeout=cfg["MODBUS_TIMEOUT"],
                                         retries=cfg["MODBUS_RETRIES"], retry_on_empty=True )

    if self.modbus_client.connect():
      logging.debug("Successfully connected to server {}:{}".format(ip_addr, port))
      return True
    else:
      logging.error("Couldn't connect to server {}:{}".format(ip_addr, port))
      return False

  #-------------------------------------------------
  # Disconnect from Modbus server
  def disconnect( self ):
    if self.modbus_client and self.modbus_client.is_socket_open():
      self.modbus_client.close()
      logging.debug("Successfully disconnected from server")

  #--------------------------------
  # This is the main API function. It either fetches all registers or a list of given registers
  def read_modbus_data(self, registers=None):
    data = {}
    logging.debug("Retrieving data...")
<<<<<<< HEAD

    if registers == None: # Create liset of all (numeric) registers
      registers = []
      for register in register_map:
        if register.isnumeric(): # non-numeric registers are deemed to be calculated pseudo-registers
          registers.append(register)

    cluster_list = self._get_register_clusters(registers)
    for reg_cluster in cluster_list:
      offset = 0
      logging.info("Fetching data for cluster start: {}, length {}".format(reg_cluster["start"], reg_cluster["length"]))
      rawdata = self._read_registers(reg_cluster["start"], reg_cluster["length"])
      if rawdata:
        for item in reg_cluster["items"]:
          data_decoded = self._decode_rawdata(rawdata, offset, item)
          if data_decoded:
            register = str(reg_cluster["start"] + offset)
            data.update( {register: data_decoded} )
          else:
            logging.error("Decoding error while decoding register {}".format(register))
          offset += item["length"]
=======
    if registers == None: # fetch all registers
      for register, item in register_map.items():
        if register.isnumeric(): # non-numeric registers are deemed to be calculated pseudo-registers 
          reg_data = self._read_register(register=register, item=item) 
          if reg_data:
            data.update( reg_data )
    else: # fetch list of given registers
      for register in registers:
        item = register_map.get(register)
        if item:
          if register.isnumeric(): # non-numeric registers are deemed to be calculated pseudo-registers 
            reg_data = self._read_register(register=register, item=item) 
            if reg_data:
              data.update( reg_data )
        else:
          logging.warning("Unknown register: {} - skipped.".format(register))
  
    logging.debug("Data retrieval completed")
    return data
  
  #--------------------------------
  def _read_register(self, register, item):
    try:
      result = self.modbus_client.read_holding_registers(address=int(register), count=item["length"], slave=self.slave )
    except Exception as ex:
      logging.error("Exception while reading register {} from pymodbus: {}".format(register, ex))
      return None

    if result.isError():
      logging.error("Error while reading register {} from pymodbus".format(register))
      return None
    
    data = {}
    val = None
    decoder = BinaryPayloadDecoder.fromRegisters(result.registers,byteorder=Endian.BIG, wordorder=Endian.BIG)
    item["type"] = item["type"]
    if item["type"] == 'U16':
      val = decoder.decode_16bit_uint()
    elif item["type"] == 'I16':
      val = decoder.decode_16bit_int()
    elif item["type"] == 'U32':
      val = decoder.decode_32bit_uint()
    elif item["type"] == 'I32':
      val = decoder.decode_32bit_int()
    elif item["type"] == 'BYTE':
      if item["length"] == 1:
        val = "{:02d} {:02d}".format( decoder.decode_8bit_uint(), decoder.decode_8bit_uint() )
      elif item["length"] == 2:
        val = "{:02d} {:02d}  {:02d} {:02d}".format( decoder.decode_8bit_uint(), decoder.decode_8bit_uint(), 
                                                  decoder.decode_8bit_uint(), decoder.decode_8bit_uint() )
      elif item["length"] == 4:
        val = "{:02d} {:02d} {:02d} {:02d}  {:02d} {:02d} {:02d} {:02d}".format( decoder.decode_8bit_uint(), decoder.decode_8bit_uint(), 
                                                  decoder.decode_8bit_uint(), decoder.decode_8bit_uint(),
                                                  decoder.decode_8bit_uint(), decoder.decode_8bit_uint(), 
                                                  decoder.decode_8bit_uint(), decoder.decode_8bit_uint() )
    elif item["type"] == 'BIT':
      if item["length"] == 1:
        val = "{:08b}".format( decoder.decode_8bit_uint() )
      if item["length"] == 2:
        val = "{:08b} {:08b}".format( decoder.decode_8bit_uint(), decoder.decode_8bit_uint() )
    elif item["type"] == 'DAT':
      val = "{:02d}-{:02d}-{:02d} {:02d}:{:02d}:{:02d}".format( decoder.decode_8bit_uint(), decoder.decode_8bit_uint(), decoder.decode_8bit_uint(),
                      decoder.decode_8bit_uint(), decoder.decode_8bit_uint(), decoder.decode_8bit_uint() )
    elif item["type"] == 'STR':
      val = decoder.decode_string(item["length"]*2).decode()
    else:
      logging.error("Unknown type {} to decode register {}".format(item["type"], register))
      return data
    
    if val and item["scale"] > 1:
      val /= item["scale"]
    data[register] = { "name":item["name"], "value":val, "unit":item["unit"] } 
>>>>>>> 5000317b

    logging.debug("Data retrieval completed")
    return data

  #--------------------------------
  def write_register(self, register, value):
    # Lookup register
    item = register_map.get(str(register), None)
    if not item:
      logging.error("Can't write unknown register: {}".format(register))
      return False
    elif item.get("writable", False) == False:
      logging.error("Can't write register which is marked read-only: {}".format(register))
      return False

    # check value
    try:
      if isinstance(value, str):
        if "." in value:
          value = float(value)
        else:
          value = int(value)  
    except Exception as ex:
      logging.error("Invalid numeric value: {}".format(value))
      return False

    # adjust scale 
    if item["scale"] > 1:
        value *= item["scale"]

    try:
      result = self.modbus_client.write_register(address=int(register), value=int(value), slave=self.slave )
    except Exception as ex:
      logging.error("Exception while writing register {} to pymodbus: {}".format(register, ex))
      return False

    if result.isError():
      logging.error("Error while writing register {} to pymodbus".format(register))
      return False
    return True

  #--------------------------------
  # Helper to get a list of all registers which belong to a given group
  def get_register_list( self, group ):
    registers = []
    for register, item in register_map.items():
      if item["group"] == group:
        registers.append(register)

    if len(registers)==0:
      logging.error("Unknown or empty register group: {}".format(group))
      return None              
    return registers

  #--------------------------------
  # Cluster registers in order to optimize modbus traffic    
  def _get_register_clusters( self, registers ):
    registers.sort()
    cluster = { 
      "start": 0,     
      "length": 0,
      "items": []   
    }
    cluster_list = []
    
    for register in registers:
      if register.isnumeric(): # ignore non-numeric pseudo registers
        item = register_map.get(register)
        if item:
          if int(register) != cluster["start"] + cluster["length"]: 
            if cluster["start"] > 0: # except for first cluster 
              cluster_list.append(cluster)
            cluster = { 
              "start": int(register),     
              "length": 0,
              "items": []   
            }
          cluster["length"] += item["length"]  
          cluster["items"].append(item)
        else:
          logging.warning("Unknown register: {} - skipped.".format(register))

    if cluster["start"] > 0: # append last cluster
      cluster_list.append(cluster)

    return cluster_list
  
  #--------------------------------
  def _read_registers(self, register, length):
    try:
      result = self.modbus_client.read_holding_registers(address=int(register), count=length, slave=self.slave)
    except Exception as ex:
      logging.error("Exception while reading register {} from pymodbus: {}".format(register, ex))
      return None
    if result.isError():
      logging.error("Error while reading register {} from pymodbus".format(register))
      return None
    return result

  #--------------------------------
  def _decode_rawdata(self, rawdata, offset, item):
    data = {}   
    val = None
    start = rawdata.registers[offset:]
    decoder = BinaryPayloadDecoder.fromRegisters(registers=start, byteorder=Endian.BIG, wordorder=Endian.BIG)
    item["type"] = item["type"]
    if item["type"] == 'U16':
      val = decoder.decode_16bit_uint()
    elif item["type"] == 'I16':
      val = decoder.decode_16bit_int()
    elif item["type"] == 'U32':
      val = decoder.decode_32bit_uint()
    elif item["type"] == 'I32':
      val = decoder.decode_32bit_int()
    elif item["type"] == 'BYTE':
      if item["length"] == 1:
        val = "{:02d} {:02d}".format( decoder.decode_8bit_uint(), decoder.decode_8bit_uint() )
      elif item["length"] == 2:
        val = "{:02d} {:02d}  {:02d} {:02d}".format( decoder.decode_8bit_uint(), decoder.decode_8bit_uint(), 
                                                  decoder.decode_8bit_uint(), decoder.decode_8bit_uint() )
      elif item["length"] == 4:
        val = "{:02d} {:02d} {:02d} {:02d}  {:02d} {:02d} {:02d} {:02d}".format( decoder.decode_8bit_uint(), decoder.decode_8bit_uint(), 
                                                  decoder.decode_8bit_uint(), decoder.decode_8bit_uint(),
                                                  decoder.decode_8bit_uint(), decoder.decode_8bit_uint(), 
                                                  decoder.decode_8bit_uint(), decoder.decode_8bit_uint() )
    elif item["type"] == 'BIT':
      if item["length"] == 1:
        val = "{:08b}".format( decoder.decode_8bit_uint() )
      if item["length"] == 2:
        val = "{:08b} {:08b}".format( decoder.decode_8bit_uint(), decoder.decode_8bit_uint() )
    elif item["type"] == 'DAT':
      val = "{:02d}-{:02d}-{:02d} {:02d}:{:02d}:{:02d}".format( decoder.decode_8bit_uint(), decoder.decode_8bit_uint(), decoder.decode_8bit_uint(),
                      decoder.decode_8bit_uint(), decoder.decode_8bit_uint(), decoder.decode_8bit_uint() )
    elif item["type"] == 'STR':
      val = decoder.decode_string(item["length"]*2).decode()
    else:
      logging.error("Unknown type {} to decode".format(item["type"]))
      return data
    
    if val and item["scale"] > 1:
      val /= item["scale"]
    data = { "name":item["name"], "value":val, "unit":item["unit"] } 
    return data

#--------------------------------
# The main() function is just a demo code how to use the API
def main():
  logging.basicConfig()
  if cfg['DEBUG'] == True:
    logging.getLogger().setLevel(logging.DEBUG)

  api = MTECmodbusAPI()
  api.connect(ip_addr=cfg['MODBUS_IP'], port=cfg['MODBUS_PORT'], slave=cfg['MODBUS_SLAVE'])

  # fetch all available data
  logging.info("Fetching all data")
  data = api.read_modbus_data()
  for param, val in data.items():
    logging.info("- {} : {}".format(param, val))

  api.disconnect()

#--------------------------------------------      
if __name__ == '__main__':
  main()<|MERGE_RESOLUTION|>--- conflicted
+++ resolved
@@ -50,7 +50,6 @@
   def read_modbus_data(self, registers=None):
     data = {}
     logging.debug("Retrieving data...")
-<<<<<<< HEAD
 
     if registers == None: # Create liset of all (numeric) registers
       registers = []
@@ -72,80 +71,6 @@
           else:
             logging.error("Decoding error while decoding register {}".format(register))
           offset += item["length"]
-=======
-    if registers == None: # fetch all registers
-      for register, item in register_map.items():
-        if register.isnumeric(): # non-numeric registers are deemed to be calculated pseudo-registers 
-          reg_data = self._read_register(register=register, item=item) 
-          if reg_data:
-            data.update( reg_data )
-    else: # fetch list of given registers
-      for register in registers:
-        item = register_map.get(register)
-        if item:
-          if register.isnumeric(): # non-numeric registers are deemed to be calculated pseudo-registers 
-            reg_data = self._read_register(register=register, item=item) 
-            if reg_data:
-              data.update( reg_data )
-        else:
-          logging.warning("Unknown register: {} - skipped.".format(register))
-  
-    logging.debug("Data retrieval completed")
-    return data
-  
-  #--------------------------------
-  def _read_register(self, register, item):
-    try:
-      result = self.modbus_client.read_holding_registers(address=int(register), count=item["length"], slave=self.slave )
-    except Exception as ex:
-      logging.error("Exception while reading register {} from pymodbus: {}".format(register, ex))
-      return None
-
-    if result.isError():
-      logging.error("Error while reading register {} from pymodbus".format(register))
-      return None
-    
-    data = {}
-    val = None
-    decoder = BinaryPayloadDecoder.fromRegisters(result.registers,byteorder=Endian.BIG, wordorder=Endian.BIG)
-    item["type"] = item["type"]
-    if item["type"] == 'U16':
-      val = decoder.decode_16bit_uint()
-    elif item["type"] == 'I16':
-      val = decoder.decode_16bit_int()
-    elif item["type"] == 'U32':
-      val = decoder.decode_32bit_uint()
-    elif item["type"] == 'I32':
-      val = decoder.decode_32bit_int()
-    elif item["type"] == 'BYTE':
-      if item["length"] == 1:
-        val = "{:02d} {:02d}".format( decoder.decode_8bit_uint(), decoder.decode_8bit_uint() )
-      elif item["length"] == 2:
-        val = "{:02d} {:02d}  {:02d} {:02d}".format( decoder.decode_8bit_uint(), decoder.decode_8bit_uint(), 
-                                                  decoder.decode_8bit_uint(), decoder.decode_8bit_uint() )
-      elif item["length"] == 4:
-        val = "{:02d} {:02d} {:02d} {:02d}  {:02d} {:02d} {:02d} {:02d}".format( decoder.decode_8bit_uint(), decoder.decode_8bit_uint(), 
-                                                  decoder.decode_8bit_uint(), decoder.decode_8bit_uint(),
-                                                  decoder.decode_8bit_uint(), decoder.decode_8bit_uint(), 
-                                                  decoder.decode_8bit_uint(), decoder.decode_8bit_uint() )
-    elif item["type"] == 'BIT':
-      if item["length"] == 1:
-        val = "{:08b}".format( decoder.decode_8bit_uint() )
-      if item["length"] == 2:
-        val = "{:08b} {:08b}".format( decoder.decode_8bit_uint(), decoder.decode_8bit_uint() )
-    elif item["type"] == 'DAT':
-      val = "{:02d}-{:02d}-{:02d} {:02d}:{:02d}:{:02d}".format( decoder.decode_8bit_uint(), decoder.decode_8bit_uint(), decoder.decode_8bit_uint(),
-                      decoder.decode_8bit_uint(), decoder.decode_8bit_uint(), decoder.decode_8bit_uint() )
-    elif item["type"] == 'STR':
-      val = decoder.decode_string(item["length"]*2).decode()
-    else:
-      logging.error("Unknown type {} to decode register {}".format(item["type"], register))
-      return data
-    
-    if val and item["scale"] > 1:
-      val /= item["scale"]
-    data[register] = { "name":item["name"], "value":val, "unit":item["unit"] } 
->>>>>>> 5000317b
 
     logging.debug("Data retrieval completed")
     return data
